--- conflicted
+++ resolved
@@ -38,118 +38,7 @@
 #include "uci.h"
 #include "incbin/incbin.h"
 
-<<<<<<< HEAD
 using namespace std;
-=======
-
-// Macro to embed the default efficiently updatable neural network (NNUE) file
-// data in the engine binary (using incbin.h, by Dale Weiler).
-// This macro invocation will declare the following three variables
-//     const unsigned char        gEmbeddedNNUEData[];  // a pointer to the embedded data
-//     const unsigned char *const gEmbeddedNNUEEnd;     // a marker to the end
-//     const unsigned int         gEmbeddedNNUESize;    // the size of the embedded file
-// Note that this does not work in Microsoft Visual Studio.
-#if !defined(_MSC_VER) && !defined(NNUE_EMBEDDING_OFF)
-  INCBIN(EmbeddedNNUE, EvalFileDefaultName);
-#else
-  const unsigned char        gEmbeddedNNUEData[1] = {0x0};
-  const unsigned char *const gEmbeddedNNUEEnd = &gEmbeddedNNUEData[1];
-  const unsigned int         gEmbeddedNNUESize = 1;
-#endif
-
-
-using namespace std;
-
-namespace Stockfish {
-
-namespace Eval {
-
-  bool useNNUE;
-  string eval_file_loaded = "None";
-
-  /// NNUE::init() tries to load a NNUE network at startup time, or when the engine
-  /// receives a UCI command "setoption name EvalFile value nn-[a-z0-9]{12}.nnue"
-  /// The name of the NNUE network is always retrieved from the EvalFile option.
-  /// We search the given network in three locations: internally (the default
-  /// network may be embedded in the binary), in the active working directory and
-  /// in the engine directory. Distro packagers may define the DEFAULT_NNUE_DIRECTORY
-  /// variable to have the engine search in a special directory in their distro.
-
-  void NNUE::init() {
-
-    useNNUE = Options["Use NNUE"];
-    if (!useNNUE)
-        return;
-
-    string eval_file = string(Options["EvalFile"]);
-
-    #if defined(DEFAULT_NNUE_DIRECTORY)
-    #define stringify2(x) #x
-    #define stringify(x) stringify2(x)
-    vector<string> dirs = { "<internal>" , "" , CommandLine::binaryDirectory , stringify(DEFAULT_NNUE_DIRECTORY) };
-    #else
-    vector<string> dirs = { "<internal>" , "" , CommandLine::binaryDirectory };
-    #endif
-
-    for (string directory : dirs)
-        if (eval_file_loaded != eval_file)
-        {
-            if (directory != "<internal>")
-            {
-                ifstream stream(directory + eval_file, ios::binary);
-                if (load_eval(eval_file, stream))
-                    eval_file_loaded = eval_file;
-            }
-
-            if (directory == "<internal>" && eval_file == EvalFileDefaultName)
-            {
-                // C++ way to prepare a buffer for a memory stream
-                class MemoryBuffer : public basic_streambuf<char> {
-                    public: MemoryBuffer(char* p, size_t n) { setg(p, p, p + n); setp(p, p + n); }
-                };
-
-                MemoryBuffer buffer(const_cast<char*>(reinterpret_cast<const char*>(gEmbeddedNNUEData)),
-                                    size_t(gEmbeddedNNUESize));
-
-                istream stream(&buffer);
-                if (load_eval(eval_file, stream))
-                    eval_file_loaded = eval_file;
-            }
-        }
-  }
-
-  /// NNUE::verify() verifies that the last net used was loaded successfully
-  void NNUE::verify() {
-
-    string eval_file = string(Options["EvalFile"]);
-
-    if (useNNUE && eval_file_loaded != eval_file)
-    {
-        UCI::OptionsMap defaults;
-        UCI::init(defaults);
-
-        string msg1 = "If the UCI option \"Use NNUE\" is set to true, network evaluation parameters compatible with the engine must be available.";
-        string msg2 = "The option is set to true, but the network file " + eval_file + " was not loaded successfully.";
-        string msg3 = "The UCI option EvalFile might need to specify the full path, including the directory name, to the network file.";
-        string msg4 = "The default net can be downloaded from: https://tests.stockfishchess.org/api/nn/" + string(defaults["EvalFile"]);
-        string msg5 = "The engine will be terminated now.";
-
-        sync_cout << "info string ERROR: " << msg1 << sync_endl;
-        sync_cout << "info string ERROR: " << msg2 << sync_endl;
-        sync_cout << "info string ERROR: " << msg3 << sync_endl;
-        sync_cout << "info string ERROR: " << msg4 << sync_endl;
-        sync_cout << "info string ERROR: " << msg5 << sync_endl;
-
-        exit(EXIT_FAILURE);
-    }
-
-    if (useNNUE)
-        sync_cout << "info string NNUE evaluation using " << eval_file << " enabled" << sync_endl;
-    else
-        sync_cout << "info string classical evaluation enabled" << sync_endl;
-  }
-}
->>>>>>> a7ab92ec
 
 namespace Trace {
 
