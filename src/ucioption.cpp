--- conflicted
+++ resolved
@@ -41,7 +41,6 @@
 void on_logger(const Option& o) { start_logger(o); }
 void on_threads(const Option& o) { Threads.set(size_t(o)); }
 void on_tb_path(const Option& o) { Tablebases::init(o); }
-<<<<<<< HEAD
 void on_use_NNUE(const Option& ) { Eval::init_NNUE(); }
 void on_eval_file(const Option& ) { Eval::init_NNUE(); }
 void on_prune_at_shallow_depth_on_pv_node(const Option& o) {
@@ -50,10 +49,7 @@
 void on_enable_transposition_table(const Option& o) {
     TranspositionTable::enable_transposition_table = o;
 }
-=======
-void on_use_NNUE(const Option& ) { Eval::NNUE::init(); }
 void on_eval_file(const Option& ) { Eval::NNUE::init(); }
->>>>>>> 9a64e737
 
 /// Our case insensitive less() function as required by UCI protocol
 bool CaseInsensitiveLess::operator() (const string& s1, const string& s2) const {
@@ -90,7 +86,6 @@
   o["SyzygyProbeDepth"]      << Option(1, 1, 100);
   o["Syzygy50MoveRule"]      << Option(true);
   o["SyzygyProbeLimit"]      << Option(7, 0, 7);
-<<<<<<< HEAD
   o["Use NNUE"]              << Option("true var true var false var pure", "true", on_use_NNUE);
   // The default must follow the format nn-[SHA256 first 12 digits].nnue
   // for the build process (profile-build and fishtest) to work.
@@ -111,10 +106,7 @@
   o["PruneAtShallowDepthOnPvNode"] << Option(true, on_prune_at_shallow_depth_on_pv_node);
   // Enable transposition table.
   o["EnableTranspositionTable"] << Option(true, on_enable_transposition_table);
-=======
-  o["Use NNUE"]              << Option(true, on_use_NNUE);
   o["EvalFile"]              << Option(EvalFileDefaultName, on_eval_file);
->>>>>>> 9a64e737
 }
 
 
