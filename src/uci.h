/*
  Stockfish, a UCI chess playing engine derived from Glaurung 2.1
  Copyright (C) 2004-2021 The Stockfish developers (see AUTHORS file)

  Stockfish is free software: you can redistribute it and/or modify
  it under the terms of the GNU General Public License as published by
  the Free Software Foundation, either version 3 of the License, or
  (at your option) any later version.

  Stockfish is distributed in the hope that it will be useful,
  but WITHOUT ANY WARRANTY; without even the implied warranty of
  MERCHANTABILITY or FITNESS FOR A PARTICULAR PURPOSE.  See the
  GNU General Public License for more details.

  You should have received a copy of the GNU General Public License
  along with this program.  If not, see <http://www.gnu.org/licenses/>.
*/

#ifndef UCI_H_INCLUDED
#define UCI_H_INCLUDED

#include <map>
#include <string>

#include "types.h"

namespace Stockfish {

class Position;

namespace UCI {

class Option;

/// Custom comparator because UCI options should be case insensitive
struct CaseInsensitiveLess {
  bool operator() (const std::string&, const std::string&) const;
};

/// Our options container is actually a std::map
typedef std::map<std::string, Option, CaseInsensitiveLess> OptionsMap;

/// Option class implements an option as defined by UCI protocol
class Option {

  typedef void (*OnChange)(const Option&);

public:
  Option(OnChange = nullptr);
  Option(bool v, OnChange = nullptr);
  Option(const char* v, OnChange = nullptr);
  Option(double v, int minv, int maxv, OnChange = nullptr);
  Option(const char* v, const char* cur, OnChange = nullptr);

  Option& operator=(const std::string&);
  void operator<<(const Option&);
  operator double() const;
  operator std::string() const;
  bool operator==(const char*) const;

private:
  friend std::ostream& operator<<(std::ostream&, const OptionsMap&);

  std::string defaultValue, currentValue, type;
  int min, max;
  size_t idx;
  OnChange on_change;
};

void init(OptionsMap&);
void loop(int argc, char* argv[]);
std::string value(Value v);
std::string square(Square s);
std::string move(Move m, bool chess960);
std::string pv(const Position& pos, Depth depth, Value alpha, Value beta);
std::string wdl(Value v, int ply);
int win_rate_model(Value v, int ply);
double win_rate_model_double(double v, int ply);
Move to_move(const Position& pos, std::string& str);
void setoption(const std::string& name, const std::string& value);

} // namespace UCI

extern UCI::OptionsMap Options;

<<<<<<< HEAD
extern const char* StartFEN;
=======
} // namespace Stockfish
>>>>>>> a7ab92ec

#endif // #ifndef UCI_H_INCLUDED<|MERGE_RESOLUTION|>--- conflicted
+++ resolved
@@ -83,10 +83,6 @@
 
 extern UCI::OptionsMap Options;
 
-<<<<<<< HEAD
-extern const char* StartFEN;
-=======
 } // namespace Stockfish
->>>>>>> a7ab92ec
 
 #endif // #ifndef UCI_H_INCLUDED